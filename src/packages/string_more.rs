#![allow(non_snake_case)]

use crate::any::Dynamic;
use crate::def_package;
use crate::engine::Engine;
use crate::fn_native::FnPtr;
use crate::parser::{ImmutableString, INT};
use crate::plugin::*;
use crate::utils::StaticVec;

#[cfg(not(feature = "unchecked"))]
use crate::{result::EvalAltResult, token::Position};

use crate::stdlib::{
    any::TypeId, boxed::Box, fmt::Display, format, mem, string::String, string::ToString, vec::Vec,
};

macro_rules! gen_concat_functions {
    ($root:ident => $($arg_type:ident),+ ) => {
        pub mod $root { $(
            pub mod $arg_type {
                use super::super::*;

                #[export_fn]
<<<<<<< HEAD
                pub fn append_func(x: ImmutableString, y: $arg_type) -> String {
=======
                pub fn append_func(x: &mut ImmutableString, y: $arg_type) -> String {
>>>>>>> 980aba77
                    super::super::add_append(x, y)
                }

                #[export_fn]
<<<<<<< HEAD
                pub fn prepend_func(x: $arg_type, y: ImmutableString) -> String {
=======
                pub fn prepend_func(x: &mut $arg_type, y: ImmutableString) -> String {
>>>>>>> 980aba77
                    super::super::add_prepend(x, y)
                }
            }
        )* }
    }
}

macro_rules! reg_functions {
    ($mod_name:ident += $root:ident ; $($arg_type:ident),+) => {
        $(set_exported_fn!($mod_name, "+", $root::$arg_type::append_func);)*
        $(set_exported_fn!($mod_name, "+", $root::$arg_type::prepend_func);)*
    }
}

def_package!(crate:MoreStringPackage:"Additional string utilities, including string building.", lib, {
    reg_functions!(lib += basic; INT, bool, char, FnPtr);

    #[cfg(not(feature = "only_i32"))]
    #[cfg(not(feature = "only_i64"))]
    {
        reg_functions!(lib += numbers; i8, u8, i16, u16, i32, i64, u32, u64);

        #[cfg(not(target_arch = "wasm32"))]
        reg_functions!(lib += num_128; i128, u128);
    }

    #[cfg(not(feature = "no_float"))]
    reg_functions!(lib += float; f32, f64);

    #[cfg(not(feature = "no_index"))]
    lib.combine(exported_module!(index_functions));

    #[cfg(not(feature = "no_object"))]
    lib.combine(exported_module!(object_functions));

    lib.combine(exported_module!(string_functions));

    lib.set_raw_fn(
        "pad",
        &[TypeId::of::<ImmutableString>(), TypeId::of::<INT>(), TypeId::of::<char>()],
        |_engine: &Engine, _: &Module, args: &mut [&mut Dynamic]| {
            let len = *args[1].read_lock::<INT>().unwrap();

            // Check if string will be over max size limit
            #[cfg(not(feature = "unchecked"))]
            if _engine.limits.max_string_size > 0 && len > 0 && (len as usize) > _engine.limits.max_string_size {
                return EvalAltResult::ErrorDataTooLarge(
                    "Length of string".to_string(),
                    _engine.limits.max_string_size,
                    len as usize,
                    Position::none(),
                ).into();
            }

            if len > 0 {
                let ch = mem::take(args[2]).cast::<char>();
                let mut s = args[0].write_lock::<ImmutableString>().unwrap();

                let orig_len = s.chars().count();

                if len as usize > orig_len  {
                    let p = s.make_mut();

                    for _ in 0..(len as usize - orig_len) {
                        p.push(ch);
                    }

                    #[cfg(not(feature = "unchecked"))]
                    if _engine.limits.max_string_size > 0 && s.len() > _engine.limits.max_string_size {
                        return EvalAltResult::ErrorDataTooLarge(
                            "Length of string".to_string(),
                            _engine.limits.max_string_size,
                            s.len(),
                            Position::none(),
                        ).into();
                    }
                }
            }

            Ok(())
        },
    );

    // Register string iterator
    lib.set_iter(
        TypeId::of::<ImmutableString>(),
        |arr| Box::new(
            arr.cast::<ImmutableString>().chars().collect::<Vec<_>>().into_iter().map(Into::into)
        ) as Box<dyn Iterator<Item = Dynamic>>,
    );
});

<<<<<<< HEAD
fn add_prepend<T: Display>(x: T, y: ImmutableString) -> String {
    format!("{}{}", x, y)
}
fn add_append<T: Display>(x: ImmutableString, y: T) -> String {
=======
fn add_prepend<T: Display>(x: &mut T, y: ImmutableString) -> String {
    format!("{}{}", x, y)
}
fn add_append<T: Display>(x: &mut ImmutableString, y: T) -> String {
>>>>>>> 980aba77
    format!("{}{}", x, y)
}

gen_concat_functions!(basic => INT, bool, char, FnPtr);

#[cfg(not(feature = "only_i32"))]
#[cfg(not(feature = "only_i64"))]
gen_concat_functions!(numbers => i8, u8, i16, u16, i32, i64, u32, u64);

#[cfg(not(feature = "only_i32"))]
#[cfg(not(feature = "only_i64"))]
#[cfg(not(target_arch = "wasm32"))]
gen_concat_functions!(num_128 => i128, u128);

#[cfg(not(feature = "no_float"))]
gen_concat_functions!(float => f32, f64);

#[export_module]
mod string_functions {
    #[rhai_fn(name = "+")]
    pub fn add_append_unit(s: ImmutableString, _x: ()) -> ImmutableString {
        s
    }
    #[rhai_fn(name = "+")]
    pub fn add_prepend_unit(_x: (), s: ImmutableString) -> ImmutableString {
        s
    }
    #[rhai_fn(name = "+=")]
    pub fn append_char(s: &mut ImmutableString, ch: char) {
        *s += ch;
    }
    #[rhai_fn(name = "+=")]
    pub fn append_string(s: &mut ImmutableString, add: ImmutableString) {
        *s += &add;
    }

    pub fn len(s: &mut ImmutableString) -> INT {
        s.chars().count() as INT
    }

    pub fn clear(s: &mut ImmutableString) {
        s.make_mut().clear();
    }
    pub fn truncate(s: &mut ImmutableString, len: INT) {
        if len > 0 {
            let chars: StaticVec<_> = s.chars().collect();
            let copy = s.make_mut();
            copy.clear();
            copy.extend(chars.into_iter().take(len as usize));
        } else {
            s.make_mut().clear();
        }
    }
    pub fn trim(s: &mut ImmutableString) {
        let trimmed = s.trim();

        if trimmed.len() < s.len() {
            *s = trimmed.to_string().into();
        }
    }

    #[rhai_fn(name = "contains")]
    pub fn contains_char(s: &mut ImmutableString, ch: char) -> bool {
        s.contains(ch)
    }
    #[rhai_fn(name = "contains")]
    pub fn contains_string(s: &mut ImmutableString, find: ImmutableString) -> bool {
        s.contains(find.as_str())
    }

    #[rhai_fn(name = "index_of")]
    pub fn index_of_char_starting_from(s: &mut ImmutableString, ch: char, start: INT) -> INT {
        let start = if start < 0 {
            0
        } else if (start as usize) >= s.chars().count() {
            return -1 as INT;
        } else {
            s.chars().take(start as usize).collect::<String>().len()
        };

        s[start..]
            .find(ch)
            .map(|index| s[0..start + index].chars().count() as INT)
            .unwrap_or(-1 as INT)
    }
    #[rhai_fn(name = "index_of")]
    pub fn index_of_char(s: &mut ImmutableString, ch: char) -> INT {
        s.find(ch)
            .map(|index| s[0..index].chars().count() as INT)
            .unwrap_or(-1 as INT)
    }
    #[rhai_fn(name = "index_of")]
    pub fn index_of_string_starting_from(
        s: &mut ImmutableString,
        find: ImmutableString,
        start: INT,
    ) -> INT {
        let start = if start < 0 {
            0
        } else if (start as usize) >= s.chars().count() {
            return -1 as INT;
        } else {
            s.chars().take(start as usize).collect::<String>().len()
        };

        s[start..]
            .find(find.as_str())
            .map(|index| s[0..start + index].chars().count() as INT)
            .unwrap_or(-1 as INT)
    }
    #[rhai_fn(name = "index_of")]
    pub fn index_of_string(s: &mut ImmutableString, find: ImmutableString) -> INT {
        s.find(find.as_str())
            .map(|index| s[0..index].chars().count() as INT)
            .unwrap_or(-1 as INT)
    }

    #[rhai_fn(name = "sub_string")]
    pub fn sub_string(s: ImmutableString, start: INT, len: INT) -> ImmutableString {
        let offset = if s.is_empty() || len <= 0 {
            return "".to_string().into();
        } else if start < 0 {
            0
        } else if (start as usize) >= s.chars().count() {
            return "".to_string().into();
        } else {
            start as usize
        };

        let chars: StaticVec<_> = s.chars().collect();

        let len = if offset + (len as usize) > chars.len() {
            chars.len() - offset
        } else {
            len as usize
        };

        chars
            .iter()
            .skip(offset)
            .take(len)
            .cloned()
            .collect::<String>()
            .into()
    }
    #[rhai_fn(name = "sub_string")]
    pub fn sub_string_starting_from(s: ImmutableString, start: INT) -> ImmutableString {
        let len = s.len() as INT;
        sub_string(s, start, len)
    }

    #[rhai_fn(name = "crop")]
    fn crop_string(s: &mut ImmutableString, start: INT, len: INT) {
        let offset = if s.is_empty() || len <= 0 {
            s.make_mut().clear();
            return;
        } else if start < 0 {
            0
        } else if (start as usize) >= s.chars().count() {
            s.make_mut().clear();
            return;
        } else {
            start as usize
        };

        let chars: StaticVec<_> = s.chars().collect();

        let len = if offset + (len as usize) > chars.len() {
            chars.len() - offset
        } else {
            len as usize
        };

        let copy = s.make_mut();
        copy.clear();
        copy.extend(chars.iter().skip(offset).take(len));
    }
    #[rhai_fn(name = "crop")]
    pub fn crop_string_starting_from(s: &mut ImmutableString, start: INT) {
        crop_string(s, start, s.len() as INT);
    }

    #[rhai_fn(name = "replace")]
    pub fn replace_string(s: &mut ImmutableString, find: ImmutableString, sub: ImmutableString) {
        *s = s.replace(find.as_str(), sub.as_str()).into();
    }
    #[rhai_fn(name = "replace")]
    pub fn replace_string_with_char(s: &mut ImmutableString, find: ImmutableString, sub: char) {
        *s = s.replace(find.as_str(), &sub.to_string()).into();
    }
    #[rhai_fn(name = "replace")]
    pub fn replace_char_with_string(s: &mut ImmutableString, find: char, sub: ImmutableString) {
        *s = s.replace(&find.to_string(), sub.as_str()).into();
    }
    #[rhai_fn(name = "replace")]
    pub fn replace_char(s: &mut ImmutableString, find: char, sub: char) {
        *s = s.replace(&find.to_string(), &sub.to_string()).into();
    }
}

#[cfg(not(feature = "no_index"))]
#[export_module]
mod index_functions {
    use crate::engine::Array;

    #[rhai_fn(name = "+")]
    pub fn append(x: &mut ImmutableString, y: Array) -> String {
        format!("{}{:?}", x, y)
    }
    #[rhai_fn(name = "+")]
    pub fn prepend(x: &mut Array, y: ImmutableString) -> String {
        format!("{:?}{}", x, y)
    }
}

#[cfg(not(feature = "no_object"))]
#[export_module]
mod object_functions {
    #[rhai_fn(get = "len")]
    pub fn len(s: &mut ImmutableString) -> INT {
        string_functions::len(s)
    }
}<|MERGE_RESOLUTION|>--- conflicted
+++ resolved
@@ -22,20 +22,12 @@
                 use super::super::*;
 
                 #[export_fn]
-<<<<<<< HEAD
-                pub fn append_func(x: ImmutableString, y: $arg_type) -> String {
-=======
                 pub fn append_func(x: &mut ImmutableString, y: $arg_type) -> String {
->>>>>>> 980aba77
                     super::super::add_append(x, y)
                 }
 
                 #[export_fn]
-<<<<<<< HEAD
-                pub fn prepend_func(x: $arg_type, y: ImmutableString) -> String {
-=======
                 pub fn prepend_func(x: &mut $arg_type, y: ImmutableString) -> String {
->>>>>>> 980aba77
                     super::super::add_prepend(x, y)
                 }
             }
@@ -128,17 +120,10 @@
     );
 });
 
-<<<<<<< HEAD
-fn add_prepend<T: Display>(x: T, y: ImmutableString) -> String {
-    format!("{}{}", x, y)
-}
-fn add_append<T: Display>(x: ImmutableString, y: T) -> String {
-=======
 fn add_prepend<T: Display>(x: &mut T, y: ImmutableString) -> String {
     format!("{}{}", x, y)
 }
 fn add_append<T: Display>(x: &mut ImmutableString, y: T) -> String {
->>>>>>> 980aba77
     format!("{}{}", x, y)
 }
 
