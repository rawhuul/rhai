//! Module defining interfaces to native-Rust functions.

use crate::any::Dynamic;
use crate::calc_fn_hash;
use crate::engine::Engine;
use crate::module::Module;
<<<<<<< HEAD
use crate::plugin::PluginFunction;
=======
use crate::parser::FnAccess;
>>>>>>> b63ff56e
use crate::result::EvalAltResult;
use crate::token::{is_valid_identifier, Position};
use crate::utils::ImmutableString;

#[cfg(not(feature = "no_function"))]
use crate::{module::FuncReturn, parser::ScriptFnDef, utils::StaticVec};

use crate::stdlib::{boxed::Box, convert::TryFrom, fmt, iter::empty, string::String, vec::Vec};

#[cfg(not(feature = "no_function"))]
use crate::stdlib::mem;

#[cfg(not(feature = "sync"))]
use crate::stdlib::rc::Rc;
#[cfg(feature = "sync")]
use crate::stdlib::sync::Arc;

/// Trait that maps to `Send + Sync` only under the `sync` feature.
#[cfg(feature = "sync")]
pub trait SendSync: Send + Sync {}
#[cfg(feature = "sync")]
impl<T: Send + Sync> SendSync for T {}

/// Trait that maps to `Send + Sync` only under the `sync` feature.
#[cfg(not(feature = "sync"))]
pub trait SendSync {}
#[cfg(not(feature = "sync"))]
impl<T> SendSync for T {}

#[cfg(not(feature = "sync"))]
pub type Shared<T> = Rc<T>;
#[cfg(feature = "sync")]
pub type Shared<T> = Arc<T>;

/// Consume a `Shared` resource and return a mutable reference to the wrapped value.
/// If the resource is shared (i.e. has other outstanding references), a cloned copy is used.
pub fn shared_make_mut<T: Clone>(value: &mut Shared<T>) -> &mut T {
    #[cfg(not(feature = "sync"))]
    return Rc::make_mut(value);
    #[cfg(feature = "sync")]
    return Arc::make_mut(value);
}

/// Consume a `Shared` resource, assuming that it is unique (i.e. not shared).
///
/// # Panics
///
/// Panics if the resource is shared (i.e. has other outstanding references).
pub fn shared_take<T: Clone>(value: Shared<T>) -> T {
    #[cfg(not(feature = "sync"))]
    return Rc::try_unwrap(value).map_err(|_| ()).unwrap();
    #[cfg(feature = "sync")]
    return Arc::try_unwrap(value).map_err(|_| ()).unwrap();
}

pub type FnCallArgs<'a> = [&'a mut Dynamic];

/// A general function pointer, which may carry additional (i.e. curried) argument values
/// to be passed onto a function during a call.
#[derive(Debug, Clone, Default)]
pub struct FnPtr(ImmutableString, Vec<Dynamic>);

impl FnPtr {
    /// Create a new function pointer.
    pub(crate) fn new_unchecked<S: Into<ImmutableString>>(name: S, curry: Vec<Dynamic>) -> Self {
        Self(name.into(), curry)
    }
    /// Get the name of the function.
    pub fn fn_name(&self) -> &str {
        self.get_fn_name().as_ref()
    }
    /// Get the name of the function.
    pub(crate) fn get_fn_name(&self) -> &ImmutableString {
        &self.0
    }
    /// Get the underlying data of the function pointer.
    pub(crate) fn take_data(self) -> (ImmutableString, Vec<Dynamic>) {
        (self.0, self.1)
    }
    /// Get the curried arguments.
    pub fn curry(&self) -> &[Dynamic] {
        &self.1
    }

    /// Call the function pointer with curried arguments (if any).
    ///
    /// If this function is a script-defined function, it must not be marked private.
    ///
    /// ## WARNING
    ///
    /// All the arguments are _consumed_, meaning that they're replaced by `()`.
    /// This is to avoid unnecessarily cloning the arguments.
    /// Do not use the arguments after this call. If they are needed afterwards,
    /// clone them _before_ calling this function.
    #[cfg(not(feature = "no_function"))]
    pub fn call_dynamic(
        &self,
        engine: &Engine,
        lib: impl AsRef<Module>,
        this_ptr: Option<&mut Dynamic>,
        mut arg_values: impl AsMut<[Dynamic]>,
    ) -> FuncReturn<Dynamic> {
        let mut args_data = self
            .1
            .iter()
            .cloned()
            .chain(arg_values.as_mut().iter_mut().map(|v| mem::take(v)))
            .collect::<StaticVec<_>>();

        let has_this = this_ptr.is_some();
        let args_len = args_data.len();
        let mut args = args_data.iter_mut().collect::<StaticVec<_>>();

        if let Some(obj) = this_ptr {
            args.insert(0, obj);
        }

        let fn_name = self.0.as_str();
        let hash_script = calc_fn_hash(empty(), fn_name, args_len, empty());

        engine
            .exec_fn_call(
                &mut Default::default(),
                lib.as_ref(),
                fn_name,
                false,
                hash_script,
                args.as_mut(),
                has_this,
                has_this,
                true,
                None,
                0,
            )
            .map(|(v, _)| v)
    }
}

impl fmt::Display for FnPtr {
    fn fmt(&self, f: &mut fmt::Formatter<'_>) -> fmt::Result {
        write!(f, "Fn({})", self.0)
    }
}

impl TryFrom<ImmutableString> for FnPtr {
    type Error = Box<EvalAltResult>;

    fn try_from(value: ImmutableString) -> Result<Self, Self::Error> {
        if is_valid_identifier(value.chars()) {
            Ok(Self(value, Default::default()))
        } else {
            Err(Box::new(EvalAltResult::ErrorFunctionNotFound(
                value.into(),
                Position::none(),
            )))
        }
    }
}

impl TryFrom<String> for FnPtr {
    type Error = Box<EvalAltResult>;

    fn try_from(value: String) -> Result<Self, Self::Error> {
        let s: ImmutableString = value.into();
        Self::try_from(s)
    }
}

impl TryFrom<&str> for FnPtr {
    type Error = Box<EvalAltResult>;

    fn try_from(value: &str) -> Result<Self, Self::Error> {
        let s: ImmutableString = value.into();
        Self::try_from(s)
    }
}

/// A general function trail object.
#[cfg(not(feature = "sync"))]
pub type FnAny = dyn Fn(&Engine, &Module, &mut FnCallArgs) -> Result<Dynamic, Box<EvalAltResult>>;
/// A general function trail object.
#[cfg(feature = "sync")]
pub type FnAny =
    dyn Fn(&Engine, &Module, &mut FnCallArgs) -> Result<Dynamic, Box<EvalAltResult>> + Send + Sync;

/// A standard function that gets an iterator from a type.
pub type IteratorFn = fn(Dynamic) -> Box<dyn Iterator<Item = Dynamic>>;

#[cfg(feature = "sync")]
pub type SharedPluginFunction = Arc<dyn PluginFunction + Send + Sync>;
#[cfg(not(feature = "sync"))]
pub type SharedPluginFunction = Rc<dyn PluginFunction>;

/// A standard callback function.
#[cfg(not(feature = "sync"))]
pub type Callback<T, R> = Box<dyn Fn(&T) -> R + 'static>;
/// A standard callback function.
#[cfg(feature = "sync")]
pub type Callback<T, R> = Box<dyn Fn(&T) -> R + Send + Sync + 'static>;

/// A type encapsulating a function callable by Rhai.
#[derive(Clone)]
pub enum CallableFunction {
    /// A pure native Rust function with all arguments passed by value.
    Pure(Shared<FnAny>),
    /// A native Rust object method with the first argument passed by reference,
    /// and the rest passed by value.
    Method(Shared<FnAny>),
    /// An iterator function.
    Iterator(IteratorFn),
    /// A plugin-defined function,
    Plugin(SharedPluginFunction),
    /// A script-defined function.
    #[cfg(not(feature = "no_function"))]
    Script(Shared<ScriptFnDef>),
}

impl fmt::Debug for CallableFunction {
    fn fmt(&self, f: &mut fmt::Formatter<'_>) -> fmt::Result {
        match self {
            Self::Pure(_) => write!(f, "NativePureFunction"),
            Self::Method(_) => write!(f, "NativeMethod"),
            Self::Iterator(_) => write!(f, "NativeIterator"),
            Self::Plugin(_) => write!(f, "PluginFunction"),

            #[cfg(not(feature = "no_function"))]
            Self::Script(fn_def) => fmt::Debug::fmt(fn_def, f),
        }
    }
}

impl fmt::Display for CallableFunction {
    fn fmt(&self, f: &mut fmt::Formatter<'_>) -> fmt::Result {
        match self {
            Self::Pure(_) => write!(f, "NativePureFunction"),
            Self::Method(_) => write!(f, "NativeMethod"),
            Self::Iterator(_) => write!(f, "NativeIterator"),
            Self::Plugin(_) => write!(f, "PluginFunction"),

            #[cfg(not(feature = "no_function"))]
            CallableFunction::Script(s) => fmt::Display::fmt(s, f),
        }
    }
}

impl CallableFunction {
    /// Is this a pure native Rust function?
    pub fn is_pure(&self) -> bool {
        match self {
            Self::Pure(_) => true,
            Self::Method(_) | Self::Iterator(_) | Self::Plugin(_) => false,

            #[cfg(not(feature = "no_function"))]
            Self::Script(_) => false,
        }
    }
    /// Is this a native Rust method function?
    pub fn is_method(&self) -> bool {
        match self {
            Self::Method(_) => true,
            Self::Pure(_) | Self::Iterator(_) | Self::Plugin(_) => false,

            #[cfg(not(feature = "no_function"))]
            Self::Script(_) => false,
        }
    }
    /// Is this an iterator function?
    pub fn is_iter(&self) -> bool {
        match self {
            Self::Iterator(_) => true,
            Self::Pure(_) | Self::Method(_) | Self::Plugin(_) => false,

            #[cfg(not(feature = "no_function"))]
            Self::Script(_) => false,
        }
    }
    /// Is this a Rhai-scripted function?
    #[cfg(not(feature = "no_function"))]
    pub fn is_script(&self) -> bool {
        match self {
            Self::Script(_) => true,
            Self::Pure(_) | Self::Method(_) | Self::Iterator(_) | Self::Plugin(_) => false,
        }
    }
    /// Is this a plugin-defined function?
    pub fn is_plugin_fn(&self) -> bool {
        match self {
            Self::Plugin(_) => true,
            Self::Pure(_) | Self::Method(_) | Self::Iterator(_) | Self::Script(_) => false,
        }
    }
    /// Get the access mode.
    pub fn access(&self) -> FnAccess {
        match self {
            CallableFunction::Pure(_)
            | CallableFunction::Method(_)
            | CallableFunction::Iterator(_) => FnAccess::Public,
            CallableFunction::Script(f) => f.access,
        }
    }
    /// Get a reference to a native Rust function.
    ///
    /// # Panics
    ///
    /// Panics if the `CallableFunction` is not `Pure` or `Method`.
    pub fn get_native_fn(&self) -> &FnAny {
        match self {
            Self::Pure(f) | Self::Method(f) => f.as_ref(),
            Self::Iterator(_) | Self::Plugin(_) => unreachable!(),

            #[cfg(not(feature = "no_function"))]
            Self::Script(_) => unreachable!(),
        }
    }
    /// Get a shared reference to a script-defined function definition.
    ///
    /// # Panics
    ///
    /// Panics if the `CallableFunction` is not `Script`.
    #[cfg(not(feature = "no_function"))]
    pub fn get_shared_fn_def(&self) -> Shared<ScriptFnDef> {
        match self {
            Self::Pure(_) | Self::Method(_) | Self::Iterator(_) | Self::Plugin(_) => unreachable!(),
            Self::Script(f) => f.clone(),
        }
    }
    /// Get a reference to a script-defined function definition.
    ///
    /// # Panics
    ///
    /// Panics if the `CallableFunction` is not `Script`.
    #[cfg(not(feature = "no_function"))]
    pub fn get_fn_def(&self) -> &ScriptFnDef {
        match self {
            Self::Pure(_) | Self::Method(_) | Self::Iterator(_) | Self::Plugin(_) => unreachable!(),
            Self::Script(f) => f,
        }
    }
    /// Get a reference to an iterator function.
    ///
    /// # Panics
    ///
    /// Panics if the `CallableFunction` is not `Iterator`.
    pub fn get_iter_fn(&self) -> IteratorFn {
        match self {
            Self::Iterator(f) => *f,
            Self::Pure(_) | Self::Method(_) | Self::Plugin(_) => unreachable!(),

            #[cfg(not(feature = "no_function"))]
            Self::Script(_) => unreachable!(),
        }
    }
    /// Get a reference to a plugin function.
    ///
    /// # Panics
    ///
    /// Panics if the `CallableFunction` is not `Plugin`.
    pub fn get_plugin_fn<'s>(&'s self) -> SharedPluginFunction {
        match self {
            Self::Plugin(f) => f.clone(),
            Self::Pure(_) | Self::Method(_) | Self::Iterator(_) => unreachable!(),

            #[cfg(not(feature = "no_function"))]
            Self::Script(_) => unreachable!(),
        }
    }
    /// Create a new `CallableFunction::Pure`.
    pub fn from_pure(func: Box<FnAny>) -> Self {
        Self::Pure(func.into())
    }
    /// Create a new `CallableFunction::Method`.
    pub fn from_method(func: Box<FnAny>) -> Self {
        Self::Method(func.into())
    }

    #[cfg(feature = "sync")]
    /// Create a new `CallableFunction::Plugin`.
    pub fn from_plugin(plugin: impl PluginFunction + 'static + Send + Sync) -> Self {
        Self::Plugin(Arc::new(plugin))
    }

    #[cfg(not(feature = "sync"))]
    /// Create a new `CallableFunction::Plugin`.
    pub fn from_plugin(plugin: impl PluginFunction + 'static) -> Self {
        Self::Plugin(Rc::new(plugin))
    }
}

impl From<IteratorFn> for CallableFunction {
    fn from(func: IteratorFn) -> Self {
        Self::Iterator(func)
    }
}

#[cfg(not(feature = "no_function"))]
impl From<ScriptFnDef> for CallableFunction {
    fn from(func: ScriptFnDef) -> Self {
        Self::Script(func.into())
    }
}

#[cfg(not(feature = "no_function"))]
impl From<Shared<ScriptFnDef>> for CallableFunction {
    fn from(func: Shared<ScriptFnDef>) -> Self {
        Self::Script(func)
    }
}<|MERGE_RESOLUTION|>--- conflicted
+++ resolved
@@ -4,11 +4,8 @@
 use crate::calc_fn_hash;
 use crate::engine::Engine;
 use crate::module::Module;
-<<<<<<< HEAD
+use crate::parser::FnAccess;
 use crate::plugin::PluginFunction;
-=======
-use crate::parser::FnAccess;
->>>>>>> b63ff56e
 use crate::result::EvalAltResult;
 use crate::token::{is_valid_identifier, Position};
 use crate::utils::ImmutableString;
@@ -303,6 +300,7 @@
     /// Get the access mode.
     pub fn access(&self) -> FnAccess {
         match self {
+            CallableFunction::Plugin(_) => FnAccess::Public,
             CallableFunction::Pure(_)
             | CallableFunction::Method(_)
             | CallableFunction::Iterator(_) => FnAccess::Public,
