--- conflicted
+++ resolved
@@ -720,14 +720,7 @@
                 // Remove all entries after a `true` condition
                 if let Some(n) = list
                     .iter()
-<<<<<<< HEAD
                     .position(|&index| expressions[index].is_always_true())
-=======
-                    .position(|&index| match case_blocks[index].condition {
-                        Expr::BoolConstant(true, ..) => true,
-                        _ => false,
-                    })
->>>>>>> 57e2cad0
                 {
                     if n + 1 < list.len() {
                         state.set_dirty();
